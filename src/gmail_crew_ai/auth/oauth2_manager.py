"""OAuth2 authentication manager for Gmail access."""

import os
import json
import pickle
from typing import Optional, Dict, Any
from google.auth.transport.requests import Request
from google.oauth2.credentials import Credentials
from google_auth_oauthlib.flow import Flow
from googleapiclient.discovery import build
import streamlit as st
from pathlib import Path


class OAuth2Manager:
    """Manages OAuth2 authentication for Gmail access."""
    
    # Gmail API scopes (including additional scopes that Google may grant)
    SCOPES = [
        'https://www.googleapis.com/auth/gmail.readonly',
        'https://www.googleapis.com/auth/gmail.modify',
        'https://www.googleapis.com/auth/gmail.compose',
        'https://www.googleapis.com/auth/userinfo.email',
        'https://www.googleapis.com/auth/userinfo.profile',
        'https://www.googleapis.com/auth/drive.readonly',
        'https://www.googleapis.com/auth/drive.file',
        'https://www.googleapis.com/auth/calendar.readonly',
        'https://www.googleapis.com/auth/calendar.events',
        'openid'
    ]
    
    def __init__(self, credentials_file: str = "credentials.json"):
        """Initialize OAuth2 manager."""
        # Support Docker data directory structure
        if os.path.exists("/app/data"):
            self.credentials_file = f"/app/data/{credentials_file}"
            self.tokens_dir = Path("/app/data/tokens")
        else:
            self.credentials_file = credentials_file
            self.tokens_dir = Path("tokens")
        self.tokens_dir.mkdir(exist_ok=True)
        
    def get_authorization_url(self, user_id: str) -> str:
        """Get authorization URL for OAuth2 flow."""
        if not os.path.exists(self.credentials_file):
            raise FileNotFoundError(
                f"OAuth2 credentials file not found: {self.credentials_file}\n"
                "Please download it from Google Cloud Console and save as 'credentials.json'"
            )
        
<<<<<<< HEAD
        port = os.getenv('PORT', '8505')
        flow = Flow.from_client_secrets_file(
            self.credentials_file,
            scopes=self.SCOPES,
            redirect_uri=f'http://localhost:{port}'  # Use PORT from env
=======
        # Use environment variable for redirect URI, fallback to default
        redirect_uri = os.getenv('OAUTH_REDIRECT_URI', 'http://localhost:8505')
        
        flow = Flow.from_client_secrets_file(
            self.credentials_file,
            scopes=self.SCOPES,
            redirect_uri=redirect_uri
>>>>>>> 99b95f9a
        )
        
        # Store flow in session state for later use
        st.session_state[f'oauth_flow_{user_id}'] = flow
        
        auth_url, _ = flow.authorization_url(
            access_type='offline',
            include_granted_scopes='true',
            prompt='consent',  # Force consent screen to ensure refresh token
            state=user_id
        )
        
        return auth_url
    
    def handle_oauth_callback(self, user_id: str, authorization_code: str) -> bool:
        """Handle OAuth2 callback and save credentials."""
        try:
            print(f"🔐 Processing OAuth callback for user: {user_id}")
            flow_key = f'oauth_flow_{user_id}'
            flow = st.session_state.get(flow_key)
            
            if not flow:
                print(f"⚠️ No cached OAuth flow found for {user_id}, recreating...")
                # Try to recreate the flow
                try:
<<<<<<< HEAD
                    port = os.getenv('PORT', '8505')
                    flow = Flow.from_client_secrets_file(
                        self.credentials_file,
                        scopes=self.SCOPES,
                        redirect_uri=f'http://localhost:{port}'
=======
                    # Use environment variable for redirect URI, fallback to default
                    redirect_uri = os.getenv('OAUTH_REDIRECT_URI', 'http://localhost:8505')
                    
                    flow = Flow.from_client_secrets_file(
                        self.credentials_file,
                        scopes=self.SCOPES,
                        redirect_uri=redirect_uri
>>>>>>> 99b95f9a
                    )
                    print("✅ OAuth flow recreated successfully")
                except Exception as recreate_error:
                    print(f"❌ Failed to recreate OAuth flow: {recreate_error}")
                    st.error(f"Failed to recreate OAuth flow: {recreate_error}")
                    return False
            else:
                print("✅ Using cached OAuth flow")
            
            # Exchange authorization code for credentials with proper parameters
            print("🔄 Exchanging authorization code for credentials...")
            flow.fetch_token(
                code=authorization_code,
                # Ensure we request offline access for refresh token
                include_granted_scopes=True
            )
            credentials = flow.credentials
            
            # Validate credentials have essential fields
            if not hasattr(credentials, 'token') or credentials.token is None:
                print("OAuth credentials missing access token")
                st.error("🚫 OAuth authentication failed: No access token received")
                return False
            
            # Check for refresh token (warn but don't fail)
            if not hasattr(credentials, 'refresh_token') or credentials.refresh_token is None:
                print("⚠️ OAuth credentials missing refresh token - token won't auto-refresh")
                st.warning("⚠️ Login successful, but refresh token missing. You may need to re-authenticate more frequently.")
                st.info("For better experience, revoke app access in Google Account settings and re-authenticate.")
                # Continue with authentication even without refresh token
            
            # Log warnings for optional fields that are missing (but don't fail)
            optional_fields = ['token_uri', 'client_id', 'client_secret']
            missing_optional = []
            for field in optional_fields:
                if not hasattr(credentials, field) or getattr(credentials, field) is None:
                    missing_optional.append(field)
            
            if missing_optional:
                print(f"OAuth credentials missing optional fields (will be populated from client): {', '.join(missing_optional)}")
                # Try to populate missing fields from the flow
                try:
                    if hasattr(flow, 'client_config') and 'client_id' in flow.client_config:
                        if not hasattr(credentials, 'client_id') or credentials.client_id is None:
                            credentials._client_id = flow.client_config['client_id']
                        if not hasattr(credentials, 'client_secret') or credentials.client_secret is None:
                            credentials._client_secret = flow.client_config['client_secret']
                        if not hasattr(credentials, 'token_uri') or credentials.token_uri is None:
                            credentials._token_uri = flow.client_config.get('token_uri', 'https://oauth2.googleapis.com/token')
                except Exception as populate_error:
                    print(f"Could not populate missing fields from flow: {populate_error}")
                    # Continue anyway - the essential fields are present
            
            # Save credentials
            self.save_credentials(user_id, credentials)
            
            # Verify saved credentials can be loaded
            loaded_creds = self.load_credentials(user_id)
            if not loaded_creds:
                st.error("Failed to save OAuth credentials properly")
                return False
            
            # Clean up session state
            if flow_key in st.session_state:
                del st.session_state[flow_key]
            
            print(f"✅ OAuth credentials saved successfully for user: {user_id}")
            return True
            
        except Exception as e:
            error_msg = str(e)
            print(f"❌ OAuth callback failed for user {user_id}: {error_msg}")
            
            # Provide more specific error messages
            if "invalid_grant" in error_msg.lower():
                st.error("🔑 Authorization code expired or already used. Please try logging in again.")
            elif "credentials" in error_msg.lower():
                st.error("🔐 OAuth credentials file issue. Please check your credentials.json file.")
            elif "client_id" in error_msg.lower() or "client_secret" in error_msg.lower():
                st.error("🔧 OAuth client configuration error. Please check your Google Cloud Console settings.")
            elif "redirect_uri" in error_msg.lower():
                st.error("🌐 OAuth redirect URI mismatch. Please check your OAuth configuration.")
            else:
                st.error(f"🚫 Authentication failed: {error_msg}")
            
            # Only show full exception in debug mode
            if os.getenv("DEBUG") == "true":
                st.exception(e)
            
            return False
    
    def save_credentials(self, user_id: str, credentials: Credentials):
        """Save user credentials securely."""
        token_file = self.tokens_dir / f"{user_id}_token.pickle"
        
        with open(token_file, 'wb') as token:
            pickle.dump(credentials, token)
    
    def load_credentials(self, user_id: str) -> Optional[Credentials]:
        """Load user credentials."""
        # First try the standard pattern
        token_file = self.tokens_dir / f"{user_id}_token.pickle"
        
        # If not found, look for files with the user_id prefix (handles session-based naming)
        if not token_file.exists():
            # Look for files that start with user_id
            for file_path in self.tokens_dir.glob(f"{user_id}_*_token.pickle"):
                token_file = file_path
                break
            
            # Also check for login_* patterns that might map to this user
            if not token_file.exists():
                # Look for any login_* token files that might belong to this user
                for file_path in self.tokens_dir.glob("login_*_token.pickle"):
                    try:
                        # Try to load and check if this token belongs to our user
                        with open(file_path, 'rb') as f:
                            test_credentials = pickle.load(f)
                        
                        # If we can load it and it has a token, copy it to the expected location
                        if hasattr(test_credentials, 'token') and test_credentials.token:
                            expected_file = self.tokens_dir / f"{user_id}_token.pickle"
                            # Copy the token file to the expected location
                            import shutil
                            shutil.copy2(file_path, expected_file)
                            token_file = expected_file
                            print(f"Mapped OAuth token from {file_path.name} to {expected_file.name}")
                            break
                    except Exception:
                        continue
        
        if not token_file.exists():
            return None
        
        try:
            with open(token_file, 'rb') as token:
                credentials = pickle.load(token)
            
            # Validate that credentials have access token (essential)
            if not hasattr(credentials, 'token') or credentials.token is None:
                print(f"OAuth credentials missing access token for user {user_id}")
                # Delete corrupted credentials file
                token_file.unlink()
                return None
            
            # Check for other fields (warn but don't delete)
            optional_fields = ['refresh_token', 'token_uri', 'client_id', 'client_secret']
            missing_fields = []
            
            for field in optional_fields:
                if not hasattr(credentials, field) or getattr(credentials, field) is None:
                    missing_fields.append(field)
            
            if missing_fields:
                print(f"OAuth credentials missing optional fields for user {user_id}: {', '.join(missing_fields)}")
                # Don't delete - these can be missing
            
            # Refresh credentials if expired
            if credentials and credentials.expired and credentials.refresh_token:
                try:
                    credentials.refresh(Request())
                    self.save_credentials(user_id, credentials)
                except Exception as refresh_error:
                    print(f"Error refreshing OAuth credentials for user {user_id}: {refresh_error}")
                    # Delete corrupted credentials file
                    token_file.unlink()
                    return None
            
            return credentials
            
        except Exception as e:
            print(f"Error loading credentials for user {user_id}: {str(e)}")
            # Delete corrupted credentials file
            try:
                token_file.unlink()
            except:
                pass
            return None
    
    def is_authenticated(self, user_id: str) -> bool:
        """Check if user is authenticated."""
        credentials = self.load_credentials(user_id)
        if not credentials:
            return False
        
        # load_credentials already handles validation and refresh
        # so if we get credentials back, they should be valid
        return credentials.valid
    
    def get_gmail_service(self, user_id: str):
        """Get Gmail API service for authenticated user."""
        credentials = self.load_credentials(user_id)
        if not credentials:
            raise ValueError(f"No valid credentials found for user: {user_id}")
        
        return build('gmail', 'v1', credentials=credentials, cache_discovery=False)
    
    def get_user_email(self, user_id: str) -> str:
        """Get the email address of the authenticated user."""
        try:
            service = self.get_gmail_service(user_id)
            profile = service.users().getProfile(userId='me').execute()
            return profile['emailAddress']
        except Exception as e:
            # Check if this is a credentials issue that requires re-authentication
            error_msg = str(e).lower()
            if "credentials" in error_msg or "refresh" in error_msg or "authentication" in error_msg:
                print(f"OAuth credentials invalid for user {user_id}: {str(e)}")
                # Mark credentials as invalid so user will be prompted to re-authenticate
                self.revoke_credentials(user_id)
                return ""
            else:
                # Don't show error in UI for this specific case - just log it
                print(f"Warning: Could not get user email: {str(e)}")
                return ""
    
    def revoke_credentials(self, user_id: str) -> bool:
        """Revoke and delete user credentials."""
        try:
            credentials = self.load_credentials(user_id)
            if credentials:
                # Try to revoke the credentials
                try:
                    if hasattr(credentials, 'revoke'):
                        credentials.revoke(Request())
                except Exception:
                    pass  # Continue with token deletion even if revoke fails
            
            # Delete all token files for this user (including session-based ones)
            for token_file in self.tokens_dir.glob(f"{user_id}*_token.pickle"):
                try:
                    token_file.unlink()
                    print(f"Deleted OAuth token file: {token_file.name}")
                except Exception as e:
                    print(f"Could not delete token file {token_file.name}: {e}")
            
            # Also delete standard token file
            token_file = self.tokens_dir / f"{user_id}_token.pickle"
            if token_file.exists():
                token_file.unlink()
                print(f"Deleted standard OAuth token file for user: {user_id}")
            
            return True
            
        except Exception as e:
            print(f"Error revoking credentials for user {user_id}: {str(e)}")
            return False
    
    def cleanup_corrupted_tokens(self) -> int:
        """Clean up any corrupted token files and return count of removed files."""
        removed_count = 0
        
        for token_file in self.tokens_dir.glob("*_token.pickle"):
            try:
                with open(token_file, 'rb') as f:
                    credentials = pickle.load(f)
                
                # Check if credentials have required fields
                required_fields = ['token', 'refresh_token', 'token_uri', 'client_id', 'client_secret']
                missing_fields = []
                
                for field in required_fields:
                    if not hasattr(credentials, field) or getattr(credentials, field) is None:
                        missing_fields.append(field)
                
                if missing_fields:
                    print(f"Removing corrupted token file {token_file.name}: missing {', '.join(missing_fields)}")
                    token_file.unlink()
                    removed_count += 1
                    
            except Exception as e:
                print(f"Removing corrupted token file {token_file.name}: {e}")
                try:
                    token_file.unlink()
                    removed_count += 1
                except:
                    pass
        
        return removed_count
    
    def list_authenticated_users(self) -> Dict[str, str]:
        """List all authenticated users with their email addresses."""
        users = {}
        
        for token_file in self.tokens_dir.glob("*_token.pickle"):
            user_id = token_file.stem.replace("_token", "")
            
            if self.is_authenticated(user_id):
                email = self.get_user_email(user_id)
                if email:
                    users[user_id] = email
        
        return users
    
    @staticmethod
    def setup_instructions() -> str:
        """Return setup instructions for OAuth2 credentials."""
        return """
        ## 🔧 OAuth2 Setup Instructions
        
        To use Gmail OAuth2 authentication, you need to:
        
        1. **Go to Google Cloud Console**: https://console.cloud.google.com/
        
        2. **Create or select a project**
        
        3. **Enable Gmail API**:
           - Go to "APIs & Services" > "Library"
           - Search for "Gmail API" and enable it
        
        4. **Create OAuth2 Credentials**:
           - Go to "APIs & Services" > "Credentials"
           - Click "Create Credentials" > "OAuth 2.0 Client ID"
           - Choose "Desktop Application"
           - Download the JSON file
        
        5. **Save credentials file**:
           - Rename the downloaded file to `credentials.json`
           - Place it in your project root directory
        
        6. **Configure OAuth Consent Screen**:
           - Add your email as a test user
           - Add required scopes: gmail.readonly, gmail.modify, gmail.compose
        
        **⚠️ Important**: Make sure `credentials.json` is in your `.gitignore` file for security!
        """ <|MERGE_RESOLUTION|>--- conflicted
+++ resolved
@@ -48,13 +48,6 @@
                 "Please download it from Google Cloud Console and save as 'credentials.json'"
             )
         
-<<<<<<< HEAD
-        port = os.getenv('PORT', '8505')
-        flow = Flow.from_client_secrets_file(
-            self.credentials_file,
-            scopes=self.SCOPES,
-            redirect_uri=f'http://localhost:{port}'  # Use PORT from env
-=======
         # Use environment variable for redirect URI, fallback to default
         redirect_uri = os.getenv('OAUTH_REDIRECT_URI', 'http://localhost:8505')
         
@@ -62,7 +55,6 @@
             self.credentials_file,
             scopes=self.SCOPES,
             redirect_uri=redirect_uri
->>>>>>> 99b95f9a
         )
         
         # Store flow in session state for later use
@@ -88,13 +80,6 @@
                 print(f"⚠️ No cached OAuth flow found for {user_id}, recreating...")
                 # Try to recreate the flow
                 try:
-<<<<<<< HEAD
-                    port = os.getenv('PORT', '8505')
-                    flow = Flow.from_client_secrets_file(
-                        self.credentials_file,
-                        scopes=self.SCOPES,
-                        redirect_uri=f'http://localhost:{port}'
-=======
                     # Use environment variable for redirect URI, fallback to default
                     redirect_uri = os.getenv('OAUTH_REDIRECT_URI', 'http://localhost:8505')
                     
@@ -102,7 +87,6 @@
                         self.credentials_file,
                         scopes=self.SCOPES,
                         redirect_uri=redirect_uri
->>>>>>> 99b95f9a
                     )
                     print("✅ OAuth flow recreated successfully")
                 except Exception as recreate_error:
