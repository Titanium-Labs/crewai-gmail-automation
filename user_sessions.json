--- conflicted
+++ resolved
@@ -17,18 +17,10 @@
     "expires_at": "2025-08-15T06:44:03.741181",
     "last_accessed": "2025-08-08T06:44:03.741268"
   },
-<<<<<<< HEAD
-  "GvwM93LMRpeUjb9Bxna3ag1Jy9SZFUPljBiiYuZzS78": {
-    "user_id": "user_zhQ7K854ngI",
-    "created_at": "2025-08-11T10:14:26.001765",
-    "expires_at": "2025-08-18T10:14:26.001765",
-    "last_accessed": "2025-08-11T13:13:09.544252"
-=======
   "ytnJTo67vMpIE17ERU48SAqmMGTLbP71M0mpvrw-H9Y": {
     "user_id": "user_mikailhassan",
     "created_at": "2025-08-12T00:20:01.501378",
     "expires_at": "2025-08-19T00:20:01.501194",
     "last_accessed": "2025-08-12T00:20:01.501393"
->>>>>>> 99b95f9a
   }
 }